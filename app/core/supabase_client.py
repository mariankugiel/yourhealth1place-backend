from supabase import create_client, Client
from app.core.config import settings
from typing import Optional, Dict, Any, List
import logging
import httpx
import jwt
from jwt.exceptions import InvalidTokenError, ExpiredSignatureError

logger = logging.getLogger(__name__)

class SupabaseService:
    def __init__(self):
        self.client: Client = create_client(
            settings.SUPABASE_URL,
            settings.SUPABASE_SERVICE_ROLE_KEY
        )
        self.anon_client: Client = create_client(
            settings.SUPABASE_URL,
            settings.SUPABASE_ANON_KEY
        )
    
    def _get_user_client(self, user_token: str, refresh_token: Optional[str] = None) -> Client:
        """Create a Supabase client with user's JWT token for RLS enforcement"""
        from supabase import create_client
        
        # Create client with user token
        client = create_client(
            settings.SUPABASE_URL,
            settings.SUPABASE_ANON_KEY
        )
        
        # Set the authorization header manually for postgrest
        client.postgrest.auth(user_token)
        
        # If refresh_token is provided, try to set the auth session
        # This is needed for auth operations like update_user
        if refresh_token:
            try:
                # Set the session for auth operations
                client.auth.set_session({
                    "access_token": user_token,
                    "refresh_token": refresh_token
                })
            except Exception as session_error:
                logger.debug(f"Could not set auth session (may be expected): {session_error}")
        
        return client
    
    async def sign_up(self, email: str, password: str, user_metadata: Dict[str, Any]) -> Dict[str, Any]:
        """Register a new user with Supabase Auth"""
        try:
            response = self.anon_client.auth.sign_up({
                "email": email,
                "password": password,
                "options": {
                    "data": user_metadata,
                    "email_confirm": True  # Enable email confirmation
                }
            })
            return response
        except Exception as e:
            logger.error(f"Supabase sign up error: {e}")
            raise
    
    async def sign_in(self, email: str, password: str) -> Dict[str, Any]:
        """Sign in user with Supabase Auth"""
        try:
            response = self.anon_client.auth.sign_in_with_password({
                "email": email,
                "password": password
            })
            
            # Check if response has error
            if hasattr(response, 'error') and response.error:
                error_obj = response.error
                error_msg = str(error_obj) if error_obj else "Authentication failed"
                
                # Try to get more details from the error object
                error_details = {}
                if hasattr(error_obj, '__dict__'):
                    error_details = error_obj.__dict__
                elif hasattr(error_obj, 'message'):
                    error_details['message'] = error_obj.message
                elif hasattr(error_obj, 'status'):
                    error_details['status'] = error_obj.status
                
                logger.error(f"Supabase sign in error in response: {error_msg}, details: {error_details}")
                
                # Preserve the original error message for better debugging
                raise Exception(error_msg)
            
            # Check if response is valid but might indicate MFA requirement
            # (some Supabase versions return response without error but without session when MFA is enabled)
            if hasattr(response, 'session') and response.session is None:
                # Check if there's MFA information
                if hasattr(response, 'user') and response.user:
                    logger.info("Sign in response received but no session (possibly MFA required)")
            
            return response
        except Exception as e:
            error_msg = str(e)
            error_type = type(e).__name__
            logger.error(f"Supabase sign in error: {error_msg}")
            logger.error(f"Error type: {error_type}")
            
            # Log full exception details if available
            if hasattr(e, '__dict__'):
                logger.error(f"Error attributes: {e.__dict__}")
            
            # Re-raise the original error to preserve details
            raise
    
    async def get_user(self, user_id: str) -> Optional[Dict[str, Any]]:
        """Get user profile from Supabase"""
        try:
            response = self.client.auth.admin.get_user_by_id(user_id)
            return response
        except Exception as e:
            logger.debug(f"Supabase get user error (may be expected): {e}")
            return None
    
    def get_user_from_token(self, token: str) -> Optional[Dict[str, Any]]:
        """Get user information from JWT token
        
        Note: This decodes the JWT token without signature verification.
        The token is already validated by Supabase when issued, and we're
        extracting user info from a token that the client has already authenticated.
        """
        try:
            # Decode JWT token without verification to extract user info
            # This avoids making an API call that could fail with "Invalid API key" errors
            decoded = jwt.decode(token, options={"verify_signature": False})
            
            # Extract user information from token
            user_id = decoded.get("sub")
            email = decoded.get("email")
            user_metadata = decoded.get("user_metadata", {})
            
            if not user_id:
                logger.debug("JWT token missing 'sub' (user ID)")
                return None
            
            # Return user info extracted from token
            return {
                "id": user_id,
                "email": email,
                "user_metadata": user_metadata
            }
        except (InvalidTokenError, ExpiredSignatureError) as e:
            logger.debug(f"Invalid JWT token format: {e}")
            return None
        except Exception as e:
            logger.error(f"Supabase get user from token error: {e}")
            return None
    
    async def update_user_metadata(self, user_id: str, metadata: Dict[str, Any]) -> bool:
        """Update user metadata in Supabase"""
        try:
            response = self.client.auth.admin.update_user_by_id(
                user_id,
                {"user_metadata": metadata}
            )
            return True
        except Exception as e:
            logger.error(f"Supabase update user metadata error: {e}")
            return False
    
    async def store_personal_info(self, user_id: str, personal_info: Dict[str, Any]) -> bool:
        """Store personal information in Supabase user_profiles table"""
        try:
            # Store in user_profiles table with profile_data field
            response = self.client.table("user_profiles").insert({
                "user_id": user_id,
                "profile_data": personal_info
            }).execute()
            return True
        except Exception as e:
            logger.error(f"Supabase store personal info error: {e}")
            return False
    
    async def get_personal_info(self, user_id: str) -> Optional[Dict[str, Any]]:
        """Retrieve personal information from Supabase user_profiles table"""
        try:
            response = self.client.table("user_profiles").select("profile_data").eq("user_id", user_id).execute()
            if response.data and len(response.data) > 0:
                return response.data[0].get("profile_data", {})
            return None
        except Exception as e:
            logger.error(f"Supabase get personal info error: {e}")
            return None
    
    async def store_user_settings(self, user_id: str, settings: Dict[str, Any]) -> bool:
        """Store lightweight user settings in Supabase user metadata"""
        try:
            # Get existing metadata first
            user_response = self.client.auth.admin.get_user_by_id(user_id)
            existing_metadata = user_response.user_metadata if user_response else {}
            
            # Merge with new settings
            updated_metadata = {**existing_metadata, "settings": settings}
            
            response = self.client.auth.admin.update_user_by_id(
                user_id,
                {"user_metadata": updated_metadata}
            )
            return True
        except Exception as e:
            logger.debug(f"Supabase store user settings error (may be expected): {e}")
            return False
    
    async def get_user_settings(self, user_id: str) -> Optional[Dict[str, Any]]:
        """Retrieve user settings from Supabase user metadata"""
        try:
            user_response = self.client.auth.admin.get_user_by_id(user_id)
            if user_response and user_response.user_metadata and "settings" in user_response.user_metadata:
                return user_response.user_metadata["settings"]
            return None
        except Exception as e:
            logger.debug(f"Supabase get user settings error (may be expected): {e}")
            return None
    
    async def store_user_profile(self, user_id: str, profile: Dict[str, Any], user_token: Optional[str] = None) -> bool:
        """Store user profile in Supabase database"""
        try:
            # Use user token if provided, otherwise use service role
            client = self._get_user_client(user_token) if user_token else self.client
            
            # Use upsert to insert or update existing record
            response = client.table("user_profiles").upsert({
                "user_id": user_id,
                **profile  # Store each field as individual column
            }).execute()
            return True
        except Exception as e:
            logger.error(f"Supabase store user profile error: {e}")
            return False
    
    async def get_user_profile(self, user_id: str, user_token: Optional[str] = None) -> Optional[Dict[str, Any]]:
        """Retrieve user profile from Supabase database"""
        try:
<<<<<<< HEAD
            print(f"🔍 [get_user_profile] Getting user profile for user_id: {user_id}")
            logger.info(f"🔍 Getting user profile for user_id: {user_id}")
            
            # Always create a fresh service role client to avoid any cached user JWT tokens
            # This ensures we always use the service role key which bypasses RLS and never expires
            if not settings.SUPABASE_SERVICE_ROLE_KEY or settings.SUPABASE_SERVICE_ROLE_KEY == "your-supabase-service-role-key":
                logger.error("❌ SUPABASE_SERVICE_ROLE_KEY is not configured correctly!")
                return {}
            
            # Create fresh client for each request to ensure no cached tokens
            fresh_client = create_client(
                settings.SUPABASE_URL,
                settings.SUPABASE_SERVICE_ROLE_KEY
            )
=======
            # Always use service role client to avoid token expiration issues
            # The service role client is initialized with SUPABASE_SERVICE_ROLE_KEY in __init__
            # This key bypasses RLS and never expires (it's not a JWT)
            client = self.client
>>>>>>> 96812131
            
            # Get profile data from user_profiles table using * to get all columns
            # Note: If columns don't exist, they will be missing from the response
            try:
                # Explicitly select img_url and avatar_url to ensure they're included
<<<<<<< HEAD
                profile_response = fresh_client.table("user_profiles").select("*").eq("user_id", user_id).execute()
                print(f"📊 [get_user_profile] Query executed, rows returned: {len(profile_response.data) if profile_response.data else 0}")
                
                # If we got data, log the raw response structure
                if profile_response.data and len(profile_response.data) > 0:
                    raw_data = profile_response.data[0]
                    print(f"📊 [get_user_profile] Raw response sample keys: {list(raw_data.keys())[:10]}...")
                    print(f"📊 [get_user_profile] Checking for img_url in raw response: {'img_url' in raw_data}")
                    print(f"📊 [get_user_profile] Checking for avatar_url in raw response: {'avatar_url' in raw_data}")
                
                logger.info(f"📊 Query executed, rows returned: {len(profile_response.data) if profile_response.data else 0}")
=======
                profile_response = client.table("user_profiles").select("*").eq("user_id", user_id).execute()
>>>>>>> 96812131
            except Exception as query_error:
                error_str = str(query_error)
                # Check if it's a JWT expiration error
                if "JWT expired" in error_str or "PGRST303" in error_str:
                    logger.error(f"❌ JWT expired error detected even with fresh service role client!")
                    logger.error(f"   This suggests the service role key may be invalid or misconfigured.")
                    logger.error(f"   Error details: {query_error}")
<<<<<<< HEAD
                    logger.error(f"   SUPABASE_SERVICE_ROLE_KEY length: {len(settings.SUPABASE_SERVICE_ROLE_KEY) if settings.SUPABASE_SERVICE_ROLE_KEY else 0}")
                    return {}
=======
                    logger.error(f"⚠️ Attempting to recreate client with service role key...")
                    # Recreate client to ensure clean state - this clears any cached user tokens
                    try:
                        fresh_client = create_client(
                            settings.SUPABASE_URL,
                            settings.SUPABASE_SERVICE_ROLE_KEY
                        )
                        # Verify service role key is configured
                        if not settings.SUPABASE_SERVICE_ROLE_KEY or settings.SUPABASE_SERVICE_ROLE_KEY == "your-supabase-service-role-key":
                            logger.error("SUPABASE_SERVICE_ROLE_KEY is not configured correctly!")
                            return {}
                        profile_response = fresh_client.table("user_profiles").select("*").eq("user_id", user_id).execute()
                    except Exception as retry_error:
                        logger.error(f"Retry with fresh client also failed: {retry_error}")
                        return {}
>>>>>>> 96812131
                else:
                    logger.error(f"Database query error (columns may not exist): {query_error}")
                    # Return empty profile if query fails
                    return {}
            profile_data = {}
            
            if profile_response.data and len(profile_response.data) > 0:
                profile_data = profile_response.data[0].copy()  # Make a copy to avoid modifying original
                
                # Extract the UUID (id field) before removing it - it's the Supabase user ID
                supabase_uuid = profile_data.get("id")
                
                # Remove system columns and user_id
                profile_data.pop("id", None)
                profile_data.pop("user_id", None)
                profile_data.pop("created_at", None)
                profile_data.pop("updated_at", None)
                
                # Add the Supabase UUID explicitly for frontend use (from user_profiles.id or use the passed user_id)
                if supabase_uuid:
                    profile_data["supabase_user_id"] = supabase_uuid
                else:
                    # Fallback: use the user_id parameter if id wasn't in the response
                    profile_data["supabase_user_id"] = user_id
                
                # Convert role from lowercase (Supabase) to uppercase (PostgreSQL enum)
                if "role" in profile_data and profile_data["role"]:
                    role_mapping = {
                        "patient": "PATIENT",
                        "doctor": "DOCTOR", 
                        "admin": "ADMIN"
                    }
                    # Convert to uppercase for PostgreSQL enum compatibility
                    profile_data["role"] = role_mapping.get(profile_data["role"].lower(), "PATIENT")
                
                # Prioritize img_url over avatar_url for avatar image URL
                # If img_url exists, use it; otherwise fall back to avatar_url
                # Note: img_url might be None in the database, so we need to check explicitly
                img_url_value = profile_data.get("img_url")
                avatar_url_value = profile_data.get("avatar_url")
                
                # Check if img_url has a valid value (not None, not empty string, not "null")
                if img_url_value is not None and str(img_url_value).strip() and str(img_url_value).strip().lower() not in ["null", "none", ""]:
                    profile_data["avatar_url"] = img_url_value
                    # Keep img_url in the data for debugging/frontend use
                    profile_data["img_url"] = img_url_value
                elif avatar_url_value is not None and str(avatar_url_value).strip() and str(avatar_url_value).strip().lower() not in ["null", "none", ""]:
                    pass  # Keep existing avatar_url
                else:
                    # Try to get avatar from Supabase Storage as fallback
                    try:
                        storage_avatar_url = await self.get_avatar_signed_url(user_id)
                        if storage_avatar_url:
                            profile_data["avatar_url"] = storage_avatar_url
                            profile_data["img_url"] = storage_avatar_url
                        else:
                            profile_data["avatar_url"] = None
                            profile_data["img_url"] = None
                    except Exception as storage_error:
                        logger.warning(f"Error getting avatar from Storage: {storage_error}")
                        profile_data["avatar_url"] = None
                        profile_data["img_url"] = None
            
            # Get email from auth.users table using admin client
            # Only try to get email if it's not already in profile data
            if "email" not in profile_data or not profile_data.get("email"):
                try:
<<<<<<< HEAD
                    # Use fresh service role client for admin operations
                    admin_client = fresh_client
                    logger.info(f"🔍 Attempting to get email from auth.admin.get_user_by_id for user {user_id}")
=======
                    # Use admin client to get user by ID
                    admin_client = self.client
>>>>>>> 96812131
                    user_response = admin_client.auth.admin.get_user_by_id(user_id)
                    if user_response and hasattr(user_response, 'user'):
                        if hasattr(user_response.user, 'email') and user_response.user.email:
                            profile_data["email"] = user_response.user.email
                except Exception as admin_error:
                    # This is expected if service role doesn't have admin permissions
                    logger.error(f"Could not get email from admin auth: {admin_error}")
            
            return profile_data if profile_data else {}
        except Exception as e:
            logger.error(f"Supabase get user profile error: {e}", exc_info=True)
            return {}  # Return empty dict instead of None
    
    async def get_avatar_signed_url(self, user_id: str) -> Optional[str]:
        """Get avatar URL from user_profiles table or Supabase Storage
        First checks database for img_url, then checks Supabase Storage avatars bucket"""
        try:
            # Step 1: Check database for img_url first
            # Use fresh service role client to avoid cached token issues
            try:
                fresh_db_client = create_client(
                    settings.SUPABASE_URL,
                    settings.SUPABASE_SERVICE_ROLE_KEY
                )
                profile_response = fresh_db_client.table("user_profiles").select("img_url").eq("user_id", user_id).execute()
                
                if profile_response.data and len(profile_response.data) > 0:
                    img_url = profile_response.data[0].get("img_url")
                    if img_url and str(img_url).strip() and str(img_url).lower() not in ["null", "none", ""]:
                        return img_url
            except Exception as db_error:
                logger.warning(f"Error checking database for avatar: {db_error}")
            
            # Step 2: Check Supabase Storage for avatar files
            # Use service role client to avoid JWT expiration issues
            try:
                # Ensure we're using a fresh service role client for storage operations
                storage_client = create_client(
                    settings.SUPABASE_URL,
                    settings.SUPABASE_SERVICE_ROLE_KEY
                )
                storage = storage_client.storage.from_("avatars")
                
                image_extensions = ['.jpg', '.jpeg', '.png', '.webp', '.gif', '.svg']
                
                # Try to list files in user's folder
                try:
                    files_response = storage.list(user_id)
                    files = files_response if files_response else []
                    
                    if files and len(files) > 0:
                        # Find image files (jpg, jpeg, png, webp, etc.)
                        for file_info in files:
                            if isinstance(file_info, dict):
                                file_name = file_info.get('name', '')
                                if any(file_name.lower().endswith(ext) for ext in image_extensions):
                                    # Generate signed URL for this file
                                    file_path = f"{user_id}/{file_name}"
                                    
                                    try:
                                        # Generate signed URL (expires in 1 hour = 3600 seconds)
                                        signed_url_response = storage.create_signed_url(file_path, 3600)
                                        
                                        # Handle different response formats
                                        if isinstance(signed_url_response, dict):
                                            signed_url = signed_url_response.get('signedURL') or signed_url_response.get('signed_url')
                                        elif isinstance(signed_url_response, str):
                                            signed_url = signed_url_response
                                        else:
                                            signed_url = None
                                        
                                        if signed_url:
                                            return signed_url
                                    except Exception as url_error:
                                        logger.warning(f"Error generating signed URL for {file_path}: {url_error}")
                except Exception as list_error:
                    logger.warning(f"Error listing files in folder {user_id}: {list_error}")
                
                # If no files in user folder, try listing root and searching
                try:
                    root_files_response = storage.list("")
                    root_files = root_files_response if root_files_response else []
                    
                    if root_files:
                        # Search for files that might match user_id
                        for file_info in root_files:
                            if isinstance(file_info, dict):
                                file_name = file_info.get('name', '')
                                if user_id in file_name and any(file_name.lower().endswith(ext) for ext in image_extensions):
                                    try:
                                        signed_url_response = storage.create_signed_url(file_name, 3600)
                                        
                                        # Handle different response formats
                                        if isinstance(signed_url_response, dict):
                                            signed_url = signed_url_response.get('signedURL') or signed_url_response.get('signed_url')
                                        elif isinstance(signed_url_response, str):
                                            signed_url = signed_url_response
                                        else:
                                            signed_url = None
                                        
                                        if signed_url:
                                            return signed_url
                                    except Exception as url_error:
                                        logger.warning(f"Error generating signed URL for root file: {url_error}")
                except Exception as root_list_error:
                    logger.warning(f"Error listing root files: {root_list_error}")
                
            except Exception as storage_error:
                error_str = str(storage_error)
                logger.warning(f"Error checking Supabase Storage for user {user_id}: {storage_error}")
                
                # If JWT expired error, try recreating client
                if "JWT expired" in error_str or "PGRST303" in error_str:
                    try:
                        fresh_client = create_client(
                            settings.SUPABASE_URL,
                            settings.SUPABASE_SERVICE_ROLE_KEY
                        )
                        storage = fresh_client.storage.from_("avatars")
                        # Retry once with fresh client (not implemented here, would need to be added)
                    except Exception as retry_error:
                        logger.error(f"Retry with fresh client failed: {retry_error}")
            
            return None
            
        except Exception as e:
            logger.error(f"Error getting avatar URL for user {user_id}: {e}", exc_info=True)
            return None
    
    async def update_user_profile(self, user_id: str, profile: Dict[str, Any], user_token: Optional[str] = None) -> Optional[Dict[str, Any]]:
        """Update user profile in Supabase database"""
        try:
            
            # Create a fresh client with service role key to avoid token expiration issues
            # This ensures we always have a valid service role client
            try:
                fresh_client = create_client(
                    settings.SUPABASE_URL,
                    settings.SUPABASE_SERVICE_ROLE_KEY
                )
                # Verify service role key is configured
                if not settings.SUPABASE_SERVICE_ROLE_KEY or settings.SUPABASE_SERVICE_ROLE_KEY == "your-supabase-service-role-key":
                    logger.error("❌ SUPABASE_SERVICE_ROLE_KEY is not configured correctly!")
                    logger.warning("⚠️ Update returned None, returning original profile data")
                    return None
            except Exception as client_error:
                logger.error(f"❌ Error creating fresh Supabase client: {client_error}")
                logger.warning("⚠️ Update returned None, returning original profile data")
                return None
            
            # Map avatar_url to img_url for consistency with the database column name
            profile_update = profile.copy()
            if "avatar_url" in profile_update and profile_update["avatar_url"]:
                profile_update["img_url"] = profile_update.pop("avatar_url")
            
            # First, check if profile exists
            try:
<<<<<<< HEAD
                existing_profile = fresh_client.table("user_profiles").select("*").eq("user_id", user_id).execute()
                logger.info(f"📊 Existing profile check: {len(existing_profile.data) if existing_profile.data else 0} rows found")
            except Exception as query_error:
                error_str = str(query_error)
                # Check if it's a JWT expiration error
                if "JWT expired" in error_str or "PGRST303" in error_str:
                    logger.error(f"❌ JWT expired error detected! Attempting to recreate client...")
                    try:
                        # Recreate client one more time
                        fresh_client = create_client(
                            settings.SUPABASE_URL,
                            settings.SUPABASE_SERVICE_ROLE_KEY
                        )
                        existing_profile = fresh_client.table("user_profiles").select("*").eq("user_id", user_id).execute()
                        logger.info(f"✅ Query succeeded after recreating client, rows returned: {len(existing_profile.data) if existing_profile.data else 0}")
                    except Exception as retry_error:
                        logger.error(f"❌ Retry with fresh client also failed: {retry_error}")
                        logger.warning("⚠️ Update returned None, returning original profile data")
                        return None
                else:
                    logger.error(f"❌ Database query error (columns may not exist): {query_error}")
                    # Try to create the profile anyway
                    existing_profile = type('obj', (object,), {'data': []})()
            
            try:
                if existing_profile.data and len(existing_profile.data) > 0:
                    # Profile exists, update it
                    logger.info("🔄 Profile exists, updating...")
                    response = fresh_client.table("user_profiles").update({
                        **profile_update,  # Use profile_update which has img_url mapped from avatar_url
                        "updated_at": "now()"
                    }).eq("user_id", user_id).execute()
                else:
                    # Profile doesn't exist, create it
                    logger.info("✨ Profile doesn't exist, creating new...")
                    response = fresh_client.table("user_profiles").insert({
                        "user_id": user_id,
                        **profile_update,  # Use profile_update which has img_url mapped from avatar_url
                        "created_at": "now()",
                        "updated_at": "now()"
                    }).execute()
                
                logger.info(f"✅ Supabase operation completed: {len(response.data) if response.data else 0} rows affected")
                
                # Return the updated profile data
                if response.data and len(response.data) > 0:
                    profile_data = response.data[0].copy()
                    # Remove system columns and user_id
                    profile_data.pop("id", None)
                    profile_data.pop("user_id", None)
                    profile_data.pop("created_at", None)
                    profile_data.pop("updated_at", None)
                    logger.info(f"✅ Returning updated profile data: {len(profile_data)} fields")
                    return profile_data
                logger.warning("⚠️ No data returned from Supabase, returning original profile")
                return profile
            except Exception as update_error:
                error_str = str(update_error)
                # Check if it's a JWT expiration error during update/insert
                if "JWT expired" in error_str or "PGRST303" in error_str:
                    logger.error(f"❌ JWT expired error during update/insert! Attempting to recreate client and retry...")
                    try:
                        # Recreate client and retry the operation
                        fresh_client = create_client(
                            settings.SUPABASE_URL,
                            settings.SUPABASE_SERVICE_ROLE_KEY
                        )
                        if existing_profile.data and len(existing_profile.data) > 0:
                            response = fresh_client.table("user_profiles").update({
                                **profile_update,
                                "updated_at": "now()"
                            }).eq("user_id", user_id).execute()
                        else:
                            response = fresh_client.table("user_profiles").insert({
                                "user_id": user_id,
                                **profile_update,
                                "created_at": "now()",
                                "updated_at": "now()"
                            }).execute()
                        
                        logger.info(f"✅ Retry succeeded: {len(response.data) if response.data else 0} rows affected")
                        
                        if response.data and len(response.data) > 0:
                            profile_data = response.data[0].copy()
                            profile_data.pop("id", None)
                            profile_data.pop("user_id", None)
                            profile_data.pop("created_at", None)
                            profile_data.pop("updated_at", None)
                            logger.info(f"✅ Returning updated profile data: {len(profile_data)} fields")
                            return profile_data
                        logger.warning("⚠️ No data returned from Supabase after retry, returning original profile")
                        return profile
                    except Exception as retry_error:
                        logger.error(f"❌ Retry with fresh client also failed: {retry_error}")
                        logger.warning("⚠️ Update returned None, returning original profile data")
                        return None
                else:
                    # Re-raise non-JWT errors
                    raise
        except Exception as e:
            logger.error(f"❌ Supabase update user profile error: {e}")
            logger.warning("⚠️ Update returned None, returning original profile data")
=======
                existing_profile = client.table("user_profiles").select("*").eq("user_id", user_id).execute()
            except Exception as query_error:
                logger.error(f"Database query error (columns may not exist): {query_error}")
                # Try to create the profile anyway
                existing_profile = type('obj', (object,), {'data': []})()
            
            if existing_profile.data and len(existing_profile.data) > 0:
                # Profile exists, update it
                response = client.table("user_profiles").update({
                    **profile_update,  # Use profile_update which has img_url mapped from avatar_url
                    "updated_at": "now()"
                }).eq("user_id", user_id).execute()
            else:
                # Profile doesn't exist, create it
                response = client.table("user_profiles").insert({
                    "user_id": user_id,
                    **profile_update,  # Use profile_update which has img_url mapped from avatar_url
                    "created_at": "now()",
                    "updated_at": "now()"
                }).execute()
            
            # Return the updated profile data
            if response.data and len(response.data) > 0:
                profile_data = response.data[0]
                # Remove system columns and user_id
                profile_data.pop("id", None)
                profile_data.pop("user_id", None)
                profile_data.pop("created_at", None)
                profile_data.pop("updated_at", None)
                return profile_data
            return profile
        except Exception as e:
            logger.error(f"Supabase update user profile error: {e}", exc_info=True)
>>>>>>> 96812131
            return None
    
    async def get_user_emergency(self, user_id: str, user_token: Optional[str] = None) -> Optional[Dict[str, Any]]:
        """Retrieve user emergency data from Supabase user_emergency table"""
        try:
            # Always use service role client to avoid token expiration issues
            client = self.client
            
            try:
                emergency_response = client.table("user_emergency").select("*").eq("user_id", user_id).execute()
            except Exception as query_error:
                logger.error(f"Database query error (table may not exist): {query_error}")
                return {}
            
            emergency_data = {}
            
            if emergency_response.data and len(emergency_response.data) > 0:
                emergency_data = emergency_response.data[0]
                # Remove system columns and user_id
                emergency_data.pop("id", None)
                emergency_data.pop("user_id", None)
                emergency_data.pop("created_at", None)
                emergency_data.pop("updated_at", None)
            
            return emergency_data if emergency_data else {}
        except Exception as e:
            logger.error(f"Supabase get user emergency error: {e}", exc_info=True)
            return {}
    
    async def update_user_emergency(self, user_id: str, emergency: Dict[str, Any], user_token: Optional[str] = None) -> Optional[Dict[str, Any]]:
        """Update user emergency data in Supabase user_emergency table"""
        try:
            # Always use service role client to avoid token expiration issues
            client = self.client
            
            # First, check if emergency record exists
            try:
                existing_emergency = client.table("user_emergency").select("*").eq("user_id", user_id).execute()
            except Exception as query_error:
                logger.error(f"Database query error (table may not exist): {query_error}")
                # Try to create the record anyway
                existing_emergency = type('obj', (object,), {'data': []})()
            
            # Try to update/insert with updated_at
            try:
                if existing_emergency.data and len(existing_emergency.data) > 0:
                    # Emergency record exists, update it
                    response = client.table("user_emergency").update({
                        **emergency,
                        "updated_at": "now()"
                    }).eq("user_id", user_id).execute()
                else:
                    # Emergency record doesn't exist, create it
                    response = client.table("user_emergency").insert({
                        "user_id": user_id,
                        **emergency,
                        "created_at": "now()",
                        "updated_at": "now()"
                    }).execute()
            except Exception as timestamp_error:
                # Column might not exist yet - try without timestamp fields
                logger.warning(f"Timestamp field error, retrying without updated_at: {timestamp_error}")
                if existing_emergency.data and len(existing_emergency.data) > 0:
                    response = client.table("user_emergency").update({
                        **emergency
                    }).eq("user_id", user_id).execute()
                else:
                    response = client.table("user_emergency").insert({
                        "user_id": user_id,
                        **emergency
                    }).execute()
            
            # Return the updated emergency data
            if response.data and len(response.data) > 0:
                emergency_data = response.data[0]
                # Remove system columns and user_id
                emergency_data.pop("id", None)
                emergency_data.pop("user_id", None)
                emergency_data.pop("created_at", None)
                emergency_data.pop("updated_at", None)
                return emergency_data
            return emergency
        except Exception as e:
            logger.error(f"Supabase update user emergency error: {e}", exc_info=True)
            return None
    
    async def get_user_notifications(self, user_id: str, user_token: Optional[str] = None) -> Optional[Dict[str, Any]]:
        """Retrieve user notification preferences from Supabase user_notifications table"""
        try:
            # Always use service role client to avoid token expiration issues
            client = self.client
            
            try:
                notifications_response = client.table("user_notifications").select("*").eq("user_id", user_id).execute()
            except Exception as query_error:
                logger.error(f"Database query error (table may not exist): {query_error}")
                return {}
            
            notifications_data = {}
            
            if notifications_response.data and len(notifications_response.data) > 0:
                notifications_data = notifications_response.data[0]
                # Remove system columns and user_id
                notifications_data.pop("id", None)
                notifications_data.pop("user_id", None)
                notifications_data.pop("created_at", None)
                notifications_data.pop("updated_at", None)
            
            return notifications_data if notifications_data else {}
        except Exception as e:
            logger.error(f"Supabase get user notifications error: {e}", exc_info=True)
            return {}
    
    async def update_user_notifications(self, user_id: str, notifications: Dict[str, Any], user_token: Optional[str] = None) -> Optional[Dict[str, Any]]:
        """Update user notification preferences in Supabase user_notifications table"""
        try:
            # Always use service role client to avoid token expiration issues
            client = self.client
            
            # First, check if notifications record exists
            try:
                existing_notifications = client.table("user_notifications").select("*").eq("user_id", user_id).execute()
            except Exception as query_error:
                logger.error(f"Database query error (table may not exist): {query_error}")
                # Try to create the record anyway
                existing_notifications = type('obj', (object,), {'data': []})()
            
            # Try to update/insert with updated_at
            try:
                if existing_notifications.data and len(existing_notifications.data) > 0:
                    # Notifications record exists, update it
                    response = client.table("user_notifications").update({
                        **notifications,
                        "updated_at": "now()"
                    }).eq("user_id", user_id).execute()
                else:
                    # Notifications record doesn't exist, create it
                    response = client.table("user_notifications").insert({
                        "user_id": user_id,
                        **notifications,
                        "created_at": "now()",
                        "updated_at": "now()"
                    }).execute()
            except Exception as timestamp_error:
                # Column might not exist yet - try without timestamp fields
                logger.warning(f"Timestamp field error, retrying without updated_at: {timestamp_error}")
                if existing_notifications.data and len(existing_notifications.data) > 0:
                    response = client.table("user_notifications").update({
                        **notifications
                    }).eq("user_id", user_id).execute()
                else:
                    response = client.table("user_notifications").insert({
                        "user_id": user_id,
                        **notifications
                    }).execute()
            
            # Return the updated notifications data
            if response.data and len(response.data) > 0:
                notifications_data = response.data[0]
                # Remove system columns and user_id
                notifications_data.pop("id", None)
                notifications_data.pop("user_id", None)
                notifications_data.pop("created_at", None)
                notifications_data.pop("updated_at", None)
                return notifications_data
            return notifications
        except Exception as e:
            logger.error(f"Supabase update user notifications error: {e}", exc_info=True)
            return None
    
    async def get_user_integrations(self, user_id: str, user_token: Optional[str] = None) -> Optional[Dict[str, Any]]:
        """Retrieve user integration preferences from Supabase user_integrations table"""
        try:
            logger.info(f"🔍 Getting user integrations for user_id: {user_id}")
            client = self.client
            
            try:
                integrations_response = client.table("user_integrations").select("*").eq("user_id", user_id).execute()
                logger.info(f"📊 Integrations query executed, rows returned: {len(integrations_response.data) if integrations_response.data else 0}")
            except Exception as query_error:
                logger.error(f"❌ Database query error (table may not exist): {query_error}")
                return {}
            
            integrations_data = {}
            
            if integrations_response.data and len(integrations_response.data) > 0:
                integrations_data = integrations_response.data[0]
                integrations_data.pop("id", None)
                integrations_data.pop("user_id", None)
                integrations_data.pop("created_at", None)
                integrations_data.pop("updated_at", None)
            
            logger.info(f"✅ Returning integrations: {len(integrations_data)} fields")
            return integrations_data if integrations_data else {}
        except Exception as e:
            logger.error(f"❌ Supabase get user integrations error: {e}")
            return {}
    
    async def update_user_integrations(self, user_id: str, integrations: Dict[str, Any], user_token: Optional[str] = None) -> Optional[Dict[str, Any]]:
        """Update user integration preferences in Supabase user_integrations table"""
        try:
            logger.info(f"💾 Updating user integrations for user_id: {user_id}")
            logger.info(f"📝 Integrations data: {integrations}")
            
            client = self.client
            
            try:
                existing_integrations = client.table("user_integrations").select("*").eq("user_id", user_id).execute()
                logger.info(f"📊 Existing integrations check: {len(existing_integrations.data) if existing_integrations.data else 0} rows found")
            except Exception as query_error:
                logger.error(f"❌ Database query error (table may not exist): {query_error}")
                existing_integrations = type('obj', (object,), {'data': []})()
            
            try:
                if existing_integrations.data and len(existing_integrations.data) > 0:
                    logger.info("🔄 Integrations record exists, updating...")
                    response = client.table("user_integrations").update({
                        **integrations,
                        "updated_at": "now()"
                    }).eq("user_id", user_id).execute()
                else:
                    logger.info("✨ Integrations record doesn't exist, creating new...")
                    response = client.table("user_integrations").insert({
                        "user_id": user_id,
                        **integrations,
                        "created_at": "now()",
                        "updated_at": "now()"
                    }).execute()
            except Exception as timestamp_error:
                logger.warning(f"⚠️ Timestamp field error, retrying without updated_at: {timestamp_error}")
                if existing_integrations.data and len(existing_integrations.data) > 0:
                    response = client.table("user_integrations").update({
                        **integrations
                    }).eq("user_id", user_id).execute()
                else:
                    response = client.table("user_integrations").insert({
                        "user_id": user_id,
                        **integrations
                    }).execute()
            
            logger.info(f"✅ Supabase integrations operation completed: {len(response.data) if response.data else 0} rows affected")
            
            if response.data and len(response.data) > 0:
                integrations_data = response.data[0]
                integrations_data.pop("id", None)
                integrations_data.pop("user_id", None)
                integrations_data.pop("created_at", None)
                integrations_data.pop("updated_at", None)
                logger.info(f"✅ Returning updated integrations: {len(integrations_data)} fields")
                return integrations_data
            logger.warning("⚠️ No data returned from Supabase, returning original integrations data")
            return integrations
        except Exception as e:
            logger.error(f"❌ Supabase update user integrations error: {e}")
            return None
    
    async def get_user_privacy(self, user_id: str, user_token: Optional[str] = None) -> Optional[Dict[str, Any]]:
        """Retrieve user privacy preferences from Supabase user_privacy table"""
        try:
            logger.info(f"🔍 Getting user privacy for user_id: {user_id}")
            client = self.client
            
            try:
                privacy_response = client.table("user_privacy").select("*").eq("user_id", user_id).execute()
                logger.info(f"📊 Privacy query executed, rows returned: {len(privacy_response.data) if privacy_response.data else 0}")
            except Exception as query_error:
                logger.error(f"❌ Database query error (table may not exist): {query_error}")
                return {}
            
            privacy_data = {}
            
            if privacy_response.data and len(privacy_response.data) > 0:
                privacy_data = privacy_response.data[0]
                privacy_data.pop("id", None)
                privacy_data.pop("user_id", None)
                privacy_data.pop("created_at", None)
                privacy_data.pop("updated_at", None)
            
            logger.info(f"✅ Returning privacy: {len(privacy_data)} fields")
            return privacy_data if privacy_data else {}
        except Exception as e:
            logger.error(f"❌ Supabase get user privacy error: {e}")
            return {}
    
    async def update_user_privacy(self, user_id: str, privacy: Dict[str, Any], user_token: Optional[str] = None) -> Optional[Dict[str, Any]]:
        """Update user privacy preferences in Supabase user_privacy table"""
        try:
            logger.info(f"💾 Updating user privacy for user_id: {user_id}")
            logger.info(f"📝 Privacy data: {privacy}")
            
            client = self.client
            
            try:
                existing_privacy = client.table("user_privacy").select("*").eq("user_id", user_id).execute()
                logger.info(f"📊 Existing privacy check: {len(existing_privacy.data) if existing_privacy.data else 0} rows found")
            except Exception as query_error:
                logger.error(f"❌ Database query error (table may not exist): {query_error}")
                existing_privacy = type('obj', (object,), {'data': []})()
            
            try:
                if existing_privacy.data and len(existing_privacy.data) > 0:
                    logger.info("🔄 Privacy record exists, updating...")
                    response = client.table("user_privacy").update({
                        **privacy,
                        "updated_at": "now()"
                    }).eq("user_id", user_id).execute()
                else:
                    logger.info("✨ Privacy record doesn't exist, creating new...")
                    response = client.table("user_privacy").insert({
                        "user_id": user_id,
                        **privacy,
                        "created_at": "now()",
                        "updated_at": "now()"
                    }).execute()
            except Exception as timestamp_error:
                logger.warning(f"⚠️ Timestamp field error, retrying without updated_at: {timestamp_error}")
                if existing_privacy.data and len(existing_privacy.data) > 0:
                    response = client.table("user_privacy").update({
                        **privacy
                    }).eq("user_id", user_id).execute()
                else:
                    response = client.table("user_privacy").insert({
                        "user_id": user_id,
                        **privacy
                    }).execute()
            
            logger.info(f"✅ Supabase privacy operation completed: {len(response.data) if response.data else 0} rows affected")
            
            if response.data and len(response.data) > 0:
                privacy_data = response.data[0]
                privacy_data.pop("id", None)
                privacy_data.pop("user_id", None)
                privacy_data.pop("created_at", None)
                privacy_data.pop("updated_at", None)
                logger.info(f"✅ Returning updated privacy: {len(privacy_data)} fields")
                return privacy_data
            logger.warning("⚠️ No data returned from Supabase, returning original privacy data")
            return privacy
        except Exception as e:
            logger.error(f"❌ Supabase update user privacy error: {e}")
            return None
    
    async def reset_password(self, email: str, redirect_url: str = None) -> Dict[str, Any]:
        """Send password reset email using Supabase Auth"""
        try:
            redirect_to = redirect_url or f"{settings.FRONTEND_URL}/auth/reset-password"
            
            # Use anon client for password reset
            response = self.anon_client.auth.reset_password_email(
                email,
                {
                    "redirectTo": redirect_to
                }
            )
            return response
        except Exception as e:
            logger.error(f"Supabase reset password error: {e}")
            raise
    
    async def update_password(self, user_id: str, new_password: str, user_token: str) -> Dict[str, Any]:
        """Update user password using Supabase Auth - try user session first, then admin API"""
        try:
            logger.info(f"🔐 Updating password for user_id: {user_id}")
            logger.info(f"📝 Using Supabase URL: {settings.SUPABASE_URL}")
            logger.info(f"📝 Service role key present: {bool(settings.SUPABASE_SERVICE_ROLE_KEY)}")
            logger.info(f"📝 User token present: {bool(user_token)}")
            
            # Method 1: Try using user's session to update their own password (most secure)
            # Users can update their own passwords using their session token
            if user_token:
                try:
                    logger.info("📝 Attempting to update password using user's session (update_user)")
                    
                    # Create a client with user's token
                    from supabase import create_client
                    user_client = create_client(
                        settings.SUPABASE_URL,
                        settings.SUPABASE_ANON_KEY
                    )
                    
                    # Try to use REST API with user's access token directly
                    # This is the recommended approach - users can update their own passwords
                    # The /auth/v1/user endpoint allows users to update their own info
                    try:
                        logger.info("📝 Attempting password update via user's own API endpoint (/auth/v1/user)")
                        url = f"{settings.SUPABASE_URL}/auth/v1/user"
                        headers = {
                            "apikey": settings.SUPABASE_ANON_KEY,
                            "Authorization": f"Bearer {user_token}",
                            "Content-Type": "application/json"
                        }
                        payload = {
                            "password": new_password
                        }
                        
                        logger.info(f"📝 Making PUT request to: {url}")
                        logger.info(f"📝 Headers: apikey present: {bool(headers['apikey'])}, Authorization present: {bool(headers['Authorization'])}")
                        
                        async with httpx.AsyncClient() as client:
                            response = await client.put(url, json=payload, headers=headers, timeout=30.0)
                            
                            logger.info(f"📝 User API endpoint response status: {response.status_code}")
                            
                            if response.status_code >= 200 and response.status_code < 300:
                                logger.info("✅ Password updated successfully using user's own API endpoint")
                                return {"user_id": user_id, "success": True}
                            elif response.status_code >= 400:
                                try:
                                    error_body = response.json()
                                    logger.error(f"❌ User API endpoint error response (JSON): {error_body}")
                                    error_msg = error_body.get("message") or error_body.get("error_description") or error_body.get("error") or str(error_body)
                                    logger.warning(f"⚠️ User API endpoint failed: {error_msg}")
                                    
                                    # Log more details
                                    if "hint" in error_body:
                                        logger.error(f"❌ Error hint: {error_body['hint']}")
                                    if "details" in error_body:
                                        logger.error(f"❌ Error details: {error_body['details']}")
                                    
                                    raise Exception(f"User API endpoint failed: {error_msg}")
                                except Exception as json_error:
                                    error_text = response.text
                                    logger.error(f"❌ User API endpoint error response (text): {error_text}")
                                    logger.warning(f"⚠️ User API endpoint failed (text): {error_text}, JSON parse error: {json_error}")
                                    raise Exception(f"User API endpoint failed: {error_text}")
                            else:
                                raise Exception(f"Unexpected response status: {response.status_code}")
                                
                    except Exception as user_api_error:
                        error_str = str(user_api_error)
                        logger.warning(f"⚠️ User API endpoint method failed: {error_str}")
                        logger.info("📝 Continuing to try admin API methods...")
                        # Continue to admin API methods - don't raise here
                        pass
                        
                except Exception as user_method_error:
                    logger.info(f"⚠️ User session method failed: {user_method_error}, trying admin API")
                    # Continue to admin API methods
            
            # Method 2: Try Python client admin method
            try:
                logger.info("📝 Attempting to update password using Python client admin.update_user_by_id")
                logger.info(f"📝 User ID: {user_id}")
                logger.info(f"📝 Password length: {len(new_password)}")
                
                # Verify we can get the user first (to ensure permissions work)
                try:
                    test_user = self.client.auth.admin.get_user_by_id(user_id)
                    if test_user and hasattr(test_user, 'user') and test_user.user:
                        logger.info(f"✅ Can access user via admin API - user email: {test_user.user.email}")
                    else:
                        logger.warning("⚠️ Could not retrieve user info via admin API")
                except Exception as test_error:
                    logger.warning(f"⚠️ Could not verify user access via admin API: {test_error}")
                
                update_response = self.client.auth.admin.update_user_by_id(
                    user_id,
                    {"password": new_password}
                )
                
                # Check if update was successful
                if update_response and hasattr(update_response, 'user') and update_response.user:
                    logger.info("✅ Password updated successfully using Python admin client")
                    return {"user_id": user_id, "success": True}
                elif update_response:
                    # Some responses might not have a user object but still succeed
                    logger.info("✅ Password update response received from Python admin client")
                    return {"user_id": user_id, "success": True}
                else:
                    logger.warning("⚠️ Python admin client returned None, trying REST API")
                    raise Exception("Python admin client returned None")
                    
            except Exception as python_error:
                error_str = str(python_error)
                logger.warning(f"⚠️ Python admin client method failed: {error_str}")
                logger.warning(f"   Error type: {type(python_error).__name__}")
                
                # Check if it's a permission error
                if "not allowed" in error_str.lower() or "forbidden" in error_str.lower() or "permission" in error_str.lower():
                    logger.error("❌ Python client reports permission issue. This might indicate:")
                    logger.error("   1. Service role key doesn't have admin permissions")
                    logger.error("   2. Supabase project configuration issue")
                    logger.error("   3. Password updates may be disabled in Supabase settings")
                
                # Method 3: Fallback to REST API
                logger.info("📝 Attempting to update password using REST API")
                url = f"{settings.SUPABASE_URL}/auth/v1/admin/users/{user_id}"
                headers = {
                    "apikey": settings.SUPABASE_SERVICE_ROLE_KEY,
                    "Authorization": f"Bearer {settings.SUPABASE_SERVICE_ROLE_KEY}",
                    "Content-Type": "application/json"
                }
                payload = {
                    "password": new_password
                }
                
                logger.info(f"📝 Making PUT request to: {url}")
                
                async with httpx.AsyncClient() as client:
                    response = await client.put(url, json=payload, headers=headers, timeout=30.0)
                    
                    # Always log the response status and body for debugging
                    logger.info(f"📝 Response status: {response.status_code}")
                    
                    if response.status_code >= 400:
                        try:
                            error_body = response.json()
                            logger.error(f"❌ Supabase REST API error response (JSON): {error_body}")
                            error_msg = error_body.get("message") or error_body.get("error_description") or error_body.get("error") or str(error_body)
                            
                            # Log more details
                            logger.error(f"❌ Error message: {error_msg}")
                            if "hint" in error_body:
                                logger.error(f"❌ Error hint: {error_body['hint']}")
                            if "details" in error_body:
                                logger.error(f"❌ Error details: {error_body['details']}")
                                
                        except Exception as json_error:
                            error_text = response.text
                            logger.error(f"❌ Supabase REST API error response (text): {error_text}")
                            logger.error(f"❌ Could not parse error as JSON: {json_error}")
                            error_msg = error_text
                        
                        raise httpx.HTTPStatusError(
                            f"Password update failed: {error_msg}",
                            request=response.request,
                            response=response
                        )
                    
                    # Success - parse response
                    try:
                        result = response.json()
                        logger.info(f"✅ Password updated successfully via REST API. Response: {result}")
                        return {"user_id": user_id, "success": True}
                    except:
                        logger.info("✅ Password updated successfully via REST API (no JSON response body)")
                        return {"user_id": user_id, "success": True}
                        
        except httpx.HTTPStatusError as e:
            # HTTP error with response
            error_msg = str(e)
            try:
                error_body = e.response.json()
                error_msg = error_body.get("message") or error_body.get("error_description") or error_body.get("error") or str(error_body)
                logger.error(f"❌ Supabase update password HTTP error: {error_msg}, status: {e.response.status_code}")
                
                # Provide more context
                if "not allowed" in error_msg.lower() or "forbidden" in error_msg.lower():
                    logger.error("⚠️ 'User not allowed' error - possible causes:")
                    logger.error("   1. Service role key doesn't have admin permissions")
                    logger.error("   2. User account might be disabled or restricted")
                    logger.error("   3. Supabase project configuration issue")
                    logger.error("   4. Password updates may be disabled in Authentication > Settings")
                    logger.error("   5. Check if 'Enable password updates' is enabled in Supabase dashboard")
                    
            except:
                error_text = e.response.text if hasattr(e, 'response') else str(e)
                logger.error(f"❌ Supabase update password HTTP error (text): {error_text}, status: {e.response.status_code if hasattr(e, 'response') else 'unknown'}")
                error_msg = error_text
            
            # Re-raise with clearer message
            raise Exception(f"Password update failed: {error_msg}")
        except Exception as e:
            logger.error(f"❌ Supabase update password error: {e}")
            logger.error(f"Error type: {type(e)}")
            if hasattr(e, '__dict__'):
                logger.error(f"Error attributes: {e.__dict__}")
            raise
    
    async def get_user_shared_access(self, user_id: str, user_token: Optional[str] = None) -> Optional[Dict[str, Any]]:
        """Retrieve user shared access data from Supabase user_shared_access table"""
        try:
            logger.info(f"🔍 Getting user shared access for user_id: {user_id}")
            # Always create a fresh service role client to avoid token expiration issues
            client = create_client(
                settings.SUPABASE_URL,
                settings.SUPABASE_SERVICE_ROLE_KEY
            )
            
            try:
                shared_access_response = client.table("user_shared_access").select("*").eq("user_id", user_id).execute()
                logger.info(f"📊 Shared access query executed, rows returned: {len(shared_access_response.data) if shared_access_response.data else 0}")
            except Exception as query_error:
                error_str = str(query_error)
                # Check if it's a JWT expiration error
                if "JWT expired" in error_str or "PGRST303" in error_str:
                    logger.error(f"❌ JWT expired error detected even with fresh service role client!")
                    logger.error(f"   This suggests the service role key may be invalid or misconfigured.")
                    logger.error(f"   Error details: {query_error}")
                    return {}
                else:
                    logger.error(f"❌ Database query error (table may not exist): {query_error}")
                    return {}
            
            shared_access_data = {}
            
            if shared_access_response.data and len(shared_access_response.data) > 0:
                shared_access_data = shared_access_response.data[0]
                shared_access_data.pop("id", None)
                shared_access_data.pop("user_id", None)
                shared_access_data.pop("created_at", None)
                shared_access_data.pop("updated_at", None)
            
            logger.info(f"✅ Returning shared access: {len(shared_access_data)} fields")
            return shared_access_data if shared_access_data else {}
        except Exception as e:
            logger.error(f"❌ Supabase get user shared access error: {e}")
            return {}
    
    async def update_user_shared_access(self, user_id: str, shared_access: Dict[str, Any], user_token: Optional[str] = None) -> Optional[Dict[str, Any]]:
        """Update user shared access data in Supabase user_shared_access table"""
        try:
            logger.info(f"💾 Updating user shared access for user_id: {user_id}")
            logger.info(f"📝 Shared access data: {shared_access}")
            
            client = self.client
            
            try:
                existing_shared_access = client.table("user_shared_access").select("*").eq("user_id", user_id).execute()
                logger.info(f"📊 Existing shared access check: {len(existing_shared_access.data) if existing_shared_access.data else 0} rows found")
            except Exception as query_error:
                logger.error(f"❌ Database query error (table may not exist): {query_error}")
                existing_shared_access = type('obj', (object,), {'data': []})()
            
            try:
                if existing_shared_access.data and len(existing_shared_access.data) > 0:
                    logger.info("🔄 Shared access record exists, updating...")
                    response = client.table("user_shared_access").update({
                        **shared_access,
                        "updated_at": "now()"
                    }).eq("user_id", user_id).execute()
                else:
                    logger.info("✨ Shared access record doesn't exist, creating new...")
                    response = client.table("user_shared_access").insert({
                        "user_id": user_id,
                        **shared_access,
                        "created_at": "now()",
                        "updated_at": "now()"
                    }).execute()
            except Exception as timestamp_error:
                logger.warning(f"⚠️ Timestamp field error, retrying without updated_at: {timestamp_error}")
                if existing_shared_access.data and len(existing_shared_access.data) > 0:
                    response = client.table("user_shared_access").update({
                        **shared_access
                    }).eq("user_id", user_id).execute()
                else:
                    response = client.table("user_shared_access").insert({
                        "user_id": user_id,
                        **shared_access
                    }).execute()
            
            logger.info(f"✅ Supabase shared access operation completed: {len(response.data) if response.data else 0} rows affected")
            
            if response.data and len(response.data) > 0:
                shared_access_data = response.data[0]
                shared_access_data.pop("id", None)
                shared_access_data.pop("user_id", None)
                shared_access_data.pop("created_at", None)
                shared_access_data.pop("updated_at", None)
                logger.info(f"✅ Returning updated shared access: {len(shared_access_data)} fields")
                return shared_access_data
            logger.warning("⚠️ No data returned from Supabase, returning original shared access data")
            return shared_access
        except Exception as e:
            logger.error(f"❌ Supabase update user shared access error: {e}")
            return None
    
    async def get_user_access_logs(self, user_id: str, user_token: Optional[str] = None) -> Optional[Dict[str, Any]]:
        """Retrieve user access logs from Supabase user_access_logs table"""
        try:
            logger.info(f"🔍 Getting user access logs for user_id: {user_id}")
            # Always create a fresh service role client to avoid token expiration issues
            client = create_client(
                settings.SUPABASE_URL,
                settings.SUPABASE_SERVICE_ROLE_KEY
            )
            
            try:
                access_logs_response = client.table("user_access_logs").select("*").eq("user_id", user_id).order("created_at", desc=True).execute()
                logger.info(f"📊 Access logs query executed, rows returned: {len(access_logs_response.data) if access_logs_response.data else 0}")
            except Exception as query_error:
                error_str = str(query_error)
                # Check if it's a JWT expiration error
                if "JWT expired" in error_str or "PGRST303" in error_str:
                    logger.error(f"❌ JWT expired error detected even with fresh service role client!")
                    logger.error(f"   This suggests the service role key may be invalid or misconfigured.")
                    logger.error(f"   Error details: {query_error}")
                    return {"logs": []}
                else:
                    logger.error(f"❌ Database query error (table may not exist): {query_error}")
                    return {"logs": []}
            
            access_logs_data = {}
            
            if access_logs_response.data and len(access_logs_response.data) > 0:
                # Map to the expected format with logs array
                logs_list = []
                for log in access_logs_response.data:
                    logs_list.append({
                        "id": str(log.get("id", "")),
                        "name": log.get("name", ""),
                        "role": log.get("role", ""),
                        "action": log.get("action", ""),
                        "date": log.get("date", ""),
                        "authorized": log.get("authorized", True),
                    })
                access_logs_data["logs"] = logs_list
            
            logger.info(f"✅ Returning access logs: {len(logs_list) if access_logs_data.get('logs') else 0} entries")
            return access_logs_data if access_logs_data else {"logs": []}
        except Exception as e:
            logger.error(f"❌ Supabase get user access logs error: {e}")
            return {"logs": []}
    
    async def update_user_access_logs(self, user_id: str, access_logs: Dict[str, Any], user_token: Optional[str] = None) -> Optional[Dict[str, Any]]:
        """Update user access logs in Supabase user_access_logs table"""
        try:
            logger.info(f"💾 Updating user access logs for user_id: {user_id}")
            logger.info(f"📝 Access logs data: {access_logs}")
            
            client = self.client
            
            # Access logs are typically append-only, so we'll insert new entries
            if "logs" in access_logs and access_logs["logs"]:
                logs_to_insert = []
                for log in access_logs["logs"]:
                    # Only insert if the log doesn't have an id or it's not in the database yet
                    if not log.get("id"):
                        logs_to_insert.append({
                            "user_id": user_id,
                            "name": log.get("name", ""),
                            "role": log.get("role", ""),
                            "action": log.get("action", ""),
                            "date": log.get("date", ""),
                            "authorized": log.get("authorized", True),
                        })
                
                if logs_to_insert:
                    response = client.table("user_access_logs").insert(logs_to_insert).execute()
                    logger.info(f"✅ Inserted {len(response.data) if response.data else 0} new access logs")
                    return {"logs": response.data if response.data else []}
            
            logger.info(f"✅ No new logs to insert")
            return {"logs": []}
        except Exception as e:
            logger.error(f"❌ Supabase update user access logs error: {e}")
            return None
    
    async def get_user_data_sharing(self, user_id: str, user_token: Optional[str] = None) -> Optional[Dict[str, Any]]:
        """Retrieve user data sharing preferences from Supabase user_data_sharing table"""
        try:
            logger.info(f"🔍 Getting user data sharing preferences for user_id: {user_id}")
            # Always create a fresh service role client to avoid token expiration issues
            client = create_client(
                settings.SUPABASE_URL,
                settings.SUPABASE_SERVICE_ROLE_KEY
            )
            
            try:
                data_sharing_response = client.table("user_data_sharing").select("*").eq("user_id", user_id).execute()
                logger.info(f"📊 Data sharing query executed, rows returned: {len(data_sharing_response.data) if data_sharing_response.data else 0}")
            except Exception as query_error:
                error_str = str(query_error)
                # Check if it's a JWT expiration error
                if "JWT expired" in error_str or "PGRST303" in error_str:
                    logger.error(f"❌ JWT expired error detected even with fresh service role client!")
                    logger.error(f"   This suggests the service role key may be invalid or misconfigured.")
                    logger.error(f"   Error details: {query_error}")
                    return {}
                else:
                    logger.error(f"❌ Database query error (table may not exist): {query_error}")
                    return {}
            
            data_sharing_info = {}
            
            if data_sharing_response.data and len(data_sharing_response.data) > 0:
                data_sharing_info = data_sharing_response.data[0]
                # Remove system columns and user_id
                data_sharing_info.pop("id", None)
                data_sharing_info.pop("user_id", None)
                data_sharing_info.pop("created_at", None)
                data_sharing_info.pop("updated_at", None)
            
            logger.info(f"✅ Returning data sharing preferences: {len(data_sharing_info)} fields")
            return data_sharing_info if data_sharing_info else {}
        except Exception as e:
            logger.error(f"❌ Supabase get user data sharing error: {e}")
            return {}
    
    async def update_user_data_sharing(self, user_id: str, data_sharing: Dict[str, Any], user_token: Optional[str] = None) -> Optional[Dict[str, Any]]:
        """Update user data sharing preferences in Supabase user_data_sharing table"""
        try:
            logger.info(f"💾 Updating user data sharing preferences for user_id: {user_id}")
            logger.info(f"📝 Data sharing data: {data_sharing}")
            
            client = self.client
            
            # First, check if data sharing record exists
            try:
                existing_data_sharing = client.table("user_data_sharing").select("*").eq("user_id", user_id).execute()
                logger.info(f"📊 Existing data sharing check: {len(existing_data_sharing.data) if existing_data_sharing.data else 0} rows found")
            except Exception as query_error:
                logger.error(f"❌ Database query error (table may not exist): {query_error}")
                existing_data_sharing = type('obj', (object,), {'data': []})()
            
            # Try to update/insert with updated_at
            try:
                if existing_data_sharing.data and len(existing_data_sharing.data) > 0:
                    # Data sharing record exists, update it
                    logger.info("🔄 Data sharing record exists, updating...")
                    response = client.table("user_data_sharing").update({
                        **data_sharing,
                        "updated_at": "now()"
                    }).eq("user_id", user_id).execute()
                else:
                    # Data sharing record doesn't exist, create it
                    logger.info("✨ Data sharing record doesn't exist, creating new...")
                    response = client.table("user_data_sharing").insert({
                        "user_id": user_id,
                        **data_sharing,
                        "created_at": "now()",
                        "updated_at": "now()"
                    }).execute()
            except Exception as timestamp_error:
                # Column might not exist yet - try without timestamp fields
                logger.warning(f"⚠️ Timestamp field error, retrying without updated_at: {timestamp_error}")
                if existing_data_sharing.data and len(existing_data_sharing.data) > 0:
                    response = client.table("user_data_sharing").update({
                        **data_sharing
                    }).eq("user_id", user_id).execute()
                else:
                    response = client.table("user_data_sharing").insert({
                        "user_id": user_id,
                        **data_sharing
                    }).execute()
            
            logger.info(f"✅ Supabase data sharing operation completed: {len(response.data) if response.data else 0} rows affected")
            
            # Return the updated data sharing info
            if response.data and len(response.data) > 0:
                data_sharing_info = response.data[0]
                # Remove system columns and user_id
                data_sharing_info.pop("id", None)
                data_sharing_info.pop("user_id", None)
                data_sharing_info.pop("created_at", None)
                data_sharing_info.pop("updated_at", None)
                logger.info(f"✅ Returning updated data sharing preferences: {len(data_sharing_info)} fields")
                return data_sharing_info
            logger.warning("⚠️ No data returned from Supabase, returning original data sharing data")
            return data_sharing
        except Exception as e:
            logger.error(f"❌ Supabase update user data sharing error: {e}")
            return None
    
    async def enroll_mfa_totp(self, user_id: str, friendly_name: str = "My Authenticator App") -> Dict[str, Any]:
        """Enroll user in TOTP MFA using Supabase Auth admin REST API"""
        try:
            logger.info(f"🔐 Enrolling TOTP MFA for user_id: {user_id}")
            
            # Use REST API for MFA enrollment
            url = f"{settings.SUPABASE_URL}/auth/v1/admin/users/{user_id}/factors"
            headers = {
                "apikey": settings.SUPABASE_SERVICE_ROLE_KEY,
                "Authorization": f"Bearer {settings.SUPABASE_SERVICE_ROLE_KEY}",
                "Content-Type": "application/json"
            }
            payload = {
                "type": "totp",
                "friendly_name": friendly_name
            }
            
            async with httpx.AsyncClient() as client:
                response = await client.post(url, json=payload, headers=headers, timeout=30.0)
                response.raise_for_status()
                result = response.json()
                logger.info("✅ MFA enrollment initiated successfully")
                return result
        except Exception as e:
            logger.error(f"❌ MFA enrollment error: {e}")
            raise
    
    async def verify_mfa_totp(self, user_id: str, factor_id: str, code: str) -> Dict[str, Any]:
        """Verify TOTP MFA code during enrollment"""
        try:
            logger.info(f"🔐 Verifying TOTP MFA code for factor_id: {factor_id}")
            
            # Use REST API for MFA verification
            url = f"{settings.SUPABASE_URL}/auth/v1/admin/users/{user_id}/factors/{factor_id}/verify"
            headers = {
                "apikey": settings.SUPABASE_SERVICE_ROLE_KEY,
                "Authorization": f"Bearer {settings.SUPABASE_SERVICE_ROLE_KEY}",
                "Content-Type": "application/json"
            }
            payload = {
                "code": code
            }
            
            async with httpx.AsyncClient() as client:
                response = await client.post(url, json=payload, headers=headers, timeout=30.0)
                response.raise_for_status()
                result = response.json()
                logger.info("✅ MFA verification successful")
                return result
        except Exception as e:
            logger.error(f"❌ MFA verification error: {e}")
            raise
    
    async def list_mfa_factors(self, user_id: str) -> List[Dict[str, Any]]:
        """Get all MFA factors for a user"""
        try:
            logger.info(f"🔐 Listing MFA factors for user_id: {user_id}")
            
            # Use REST API to list MFA factors
            url = f"{settings.SUPABASE_URL}/auth/v1/admin/users/{user_id}/factors"
            headers = {
                "apikey": settings.SUPABASE_SERVICE_ROLE_KEY,
                "Authorization": f"Bearer {settings.SUPABASE_SERVICE_ROLE_KEY}",
                "Content-Type": "application/json"
            }
            
            async with httpx.AsyncClient() as client:
                response = await client.get(url, headers=headers, timeout=30.0)
                response.raise_for_status()
                result = response.json()
                logger.info(f"📦 Raw MFA factors response: {result}")
                
                # Handle different response formats
                if isinstance(result, list):
                    logger.info(f"✅ Retrieved {len(result)} MFA factors (list format)")
                    return result
                elif isinstance(result, dict):
                    logger.info(f"✅ Retrieved {len(result.get('factors', []))} MFA factors (dict format)")
                    return result.get("factors", [])
                else:
                    logger.warning(f"⚠️ Unexpected response format: {type(result)}")
                    return []
        except Exception as e:
            logger.error(f"❌ List MFA factors error: {e}")
            raise
    
    async def unenroll_mfa_factor(self, user_id: str, factor_id: str) -> bool:
        """Remove an MFA factor"""
        try:
            logger.info(f"🔐 Unenrolling MFA factor: {factor_id}")
            
            # Use REST API to remove MFA factor
            url = f"{settings.SUPABASE_URL}/auth/v1/admin/users/{user_id}/factors/{factor_id}"
            headers = {
                "apikey": settings.SUPABASE_SERVICE_ROLE_KEY,
                "Authorization": f"Bearer {settings.SUPABASE_SERVICE_ROLE_KEY}",
                "Content-Type": "application/json"
            }
            
            async with httpx.AsyncClient() as client:
                response = await client.delete(url, headers=headers, timeout=30.0)
                response.raise_for_status()
                logger.info("✅ MFA factor unenrolled successfully")
                return True
        except Exception as e:
            logger.error(f"❌ Unenroll MFA factor error: {e}")
            raise
    
    async def verify_mfa_for_login(self, user_id: str, factor_id: str, code: str, access_token: str) -> Optional[Dict[str, Any]]:
        """Verify MFA code during login using user's access token (challenge and verify flow)"""
        try:
            logger.info(f"🔐 Verifying MFA for login: factor_id={factor_id}")
            
            # Step 1: Challenge the MFA factor using the user's access token
            challenge_url = f"{settings.SUPABASE_URL}/auth/v1/factors/{factor_id}/challenge"
            challenge_headers = {
                "apikey": settings.SUPABASE_ANON_KEY,
                "Authorization": f"Bearer {access_token}",
                "Content-Type": "application/json"
            }
            
            async with httpx.AsyncClient() as client:
                # Create challenge
                challenge_response = await client.post(challenge_url, headers=challenge_headers, timeout=30.0)
                challenge_response.raise_for_status()
                challenge_result = challenge_response.json()
                challenge_id = challenge_result.get("id")
                
                if not challenge_id:
                    logger.error("❌ No challenge ID returned")
                    return None
                
                logger.info(f"✅ MFA challenge created: {challenge_id}")
                
                # Step 2: Verify the code with the challenge
                verify_url = f"{settings.SUPABASE_URL}/auth/v1/factors/{factor_id}/verify"
                verify_headers = {
                    "apikey": settings.SUPABASE_ANON_KEY,
                    "Authorization": f"Bearer {access_token}",
                    "Content-Type": "application/json"
                }
                verify_payload = {
                    "challenge_id": challenge_id,
                    "code": code
                }
                
                verify_response = await client.post(verify_url, json=verify_payload, headers=verify_headers, timeout=30.0)
                
                # Check for errors before raising
                if verify_response.status_code != 200:
                    error_text = verify_response.text
                    logger.error(f"❌ MFA verify failed with status {verify_response.status_code}: {error_text}")
                    
                    # Try to parse error message
                    try:
                        error_json = verify_response.json()
                        error_msg = error_json.get("message", error_json.get("error_description", "MFA verification failed"))
                        raise Exception(f"MFA verification failed: {error_msg}")
                    except:
                        raise Exception(f"MFA verification failed: {error_text}")
                
                verify_response.raise_for_status()
                verify_result = verify_response.json()
                
                logger.info("✅ MFA verification successful during login")
                
                # The verify result should contain the session tokens with AAL2
                # If no new tokens, use the existing ones (they're now at AAL2)
                return {
                    "access_token": verify_result.get("access_token") or verify_result.get("session", {}).get("access_token") or access_token,
                    "refresh_token": verify_result.get("refresh_token") or verify_result.get("session", {}).get("refresh_token"),
                    "expires_in": verify_result.get("expires_in") or verify_result.get("session", {}).get("expires_in", 3600)
                }
        except Exception as e:
            error_msg = str(e)
            logger.error(f"❌ Verify MFA for login error: {error_msg}")
            logger.error(f"Error type: {type(e)}")
            # Re-raise with clear message
            if "422" in error_msg or "Unprocessable" in error_msg or "Invalid" in error_msg:
                raise Exception("Invalid verification code. Please check your authenticator app and try again.")
            raise

# Global instance
supabase_service = SupabaseService() <|MERGE_RESOLUTION|>--- conflicted
+++ resolved
@@ -238,34 +238,18 @@
     async def get_user_profile(self, user_id: str, user_token: Optional[str] = None) -> Optional[Dict[str, Any]]:
         """Retrieve user profile from Supabase database"""
         try:
-<<<<<<< HEAD
             print(f"🔍 [get_user_profile] Getting user profile for user_id: {user_id}")
             logger.info(f"🔍 Getting user profile for user_id: {user_id}")
-            
-            # Always create a fresh service role client to avoid any cached user JWT tokens
-            # This ensures we always use the service role key which bypasses RLS and never expires
-            if not settings.SUPABASE_SERVICE_ROLE_KEY or settings.SUPABASE_SERVICE_ROLE_KEY == "your-supabase-service-role-key":
-                logger.error("❌ SUPABASE_SERVICE_ROLE_KEY is not configured correctly!")
-                return {}
-            
-            # Create fresh client for each request to ensure no cached tokens
-            fresh_client = create_client(
-                settings.SUPABASE_URL,
-                settings.SUPABASE_SERVICE_ROLE_KEY
-            )
-=======
             # Always use service role client to avoid token expiration issues
             # The service role client is initialized with SUPABASE_SERVICE_ROLE_KEY in __init__
             # This key bypasses RLS and never expires (it's not a JWT)
             client = self.client
->>>>>>> 96812131
             
             # Get profile data from user_profiles table using * to get all columns
             # Note: If columns don't exist, they will be missing from the response
             try:
                 # Explicitly select img_url and avatar_url to ensure they're included
-<<<<<<< HEAD
-                profile_response = fresh_client.table("user_profiles").select("*").eq("user_id", user_id).execute()
+                profile_response = client.table("user_profiles").select("*").eq("user_id", user_id).execute()
                 print(f"📊 [get_user_profile] Query executed, rows returned: {len(profile_response.data) if profile_response.data else 0}")
                 
                 # If we got data, log the raw response structure
@@ -276,9 +260,6 @@
                     print(f"📊 [get_user_profile] Checking for avatar_url in raw response: {'avatar_url' in raw_data}")
                 
                 logger.info(f"📊 Query executed, rows returned: {len(profile_response.data) if profile_response.data else 0}")
-=======
-                profile_response = client.table("user_profiles").select("*").eq("user_id", user_id).execute()
->>>>>>> 96812131
             except Exception as query_error:
                 error_str = str(query_error)
                 # Check if it's a JWT expiration error
@@ -286,10 +267,6 @@
                     logger.error(f"❌ JWT expired error detected even with fresh service role client!")
                     logger.error(f"   This suggests the service role key may be invalid or misconfigured.")
                     logger.error(f"   Error details: {query_error}")
-<<<<<<< HEAD
-                    logger.error(f"   SUPABASE_SERVICE_ROLE_KEY length: {len(settings.SUPABASE_SERVICE_ROLE_KEY) if settings.SUPABASE_SERVICE_ROLE_KEY else 0}")
-                    return {}
-=======
                     logger.error(f"⚠️ Attempting to recreate client with service role key...")
                     # Recreate client to ensure clean state - this clears any cached user tokens
                     try:
@@ -299,13 +276,13 @@
                         )
                         # Verify service role key is configured
                         if not settings.SUPABASE_SERVICE_ROLE_KEY or settings.SUPABASE_SERVICE_ROLE_KEY == "your-supabase-service-role-key":
-                            logger.error("SUPABASE_SERVICE_ROLE_KEY is not configured correctly!")
+                            logger.error("❌ SUPABASE_SERVICE_ROLE_KEY is not configured correctly!")
                             return {}
                         profile_response = fresh_client.table("user_profiles").select("*").eq("user_id", user_id).execute()
+                        logger.info(f"✅ Query succeeded after recreating client, rows returned: {len(profile_response.data) if profile_response.data else 0}")
                     except Exception as retry_error:
-                        logger.error(f"Retry with fresh client also failed: {retry_error}")
+                        logger.error(f"❌ Retry with fresh client also failed: {retry_error}")
                         return {}
->>>>>>> 96812131
                 else:
                     logger.error(f"Database query error (columns may not exist): {query_error}")
                     # Return empty profile if query fails
@@ -373,14 +350,9 @@
             # Only try to get email if it's not already in profile data
             if "email" not in profile_data or not profile_data.get("email"):
                 try:
-<<<<<<< HEAD
-                    # Use fresh service role client for admin operations
-                    admin_client = fresh_client
-                    logger.info(f"🔍 Attempting to get email from auth.admin.get_user_by_id for user {user_id}")
-=======
                     # Use admin client to get user by ID
                     admin_client = self.client
->>>>>>> 96812131
+                    logger.info(f"🔍 Attempting to get email from auth.admin.get_user_by_id for user {user_id}")
                     user_response = admin_client.auth.admin.get_user_by_id(user_id)
                     if user_response and hasattr(user_response, 'user'):
                         if hasattr(user_response.user, 'email') and user_response.user.email:
@@ -538,130 +510,31 @@
             
             # First, check if profile exists
             try:
-<<<<<<< HEAD
-                existing_profile = fresh_client.table("user_profiles").select("*").eq("user_id", user_id).execute()
+                existing_profile = client.table("user_profiles").select("*").eq("user_id", user_id).execute()
                 logger.info(f"📊 Existing profile check: {len(existing_profile.data) if existing_profile.data else 0} rows found")
             except Exception as query_error:
-                error_str = str(query_error)
-                # Check if it's a JWT expiration error
-                if "JWT expired" in error_str or "PGRST303" in error_str:
-                    logger.error(f"❌ JWT expired error detected! Attempting to recreate client...")
-                    try:
-                        # Recreate client one more time
-                        fresh_client = create_client(
-                            settings.SUPABASE_URL,
-                            settings.SUPABASE_SERVICE_ROLE_KEY
-                        )
-                        existing_profile = fresh_client.table("user_profiles").select("*").eq("user_id", user_id).execute()
-                        logger.info(f"✅ Query succeeded after recreating client, rows returned: {len(existing_profile.data) if existing_profile.data else 0}")
-                    except Exception as retry_error:
-                        logger.error(f"❌ Retry with fresh client also failed: {retry_error}")
-                        logger.warning("⚠️ Update returned None, returning original profile data")
-                        return None
-                else:
-                    logger.error(f"❌ Database query error (columns may not exist): {query_error}")
-                    # Try to create the profile anyway
-                    existing_profile = type('obj', (object,), {'data': []})()
-            
-            try:
-                if existing_profile.data and len(existing_profile.data) > 0:
-                    # Profile exists, update it
-                    logger.info("🔄 Profile exists, updating...")
-                    response = fresh_client.table("user_profiles").update({
-                        **profile_update,  # Use profile_update which has img_url mapped from avatar_url
-                        "updated_at": "now()"
-                    }).eq("user_id", user_id).execute()
-                else:
-                    # Profile doesn't exist, create it
-                    logger.info("✨ Profile doesn't exist, creating new...")
-                    response = fresh_client.table("user_profiles").insert({
-                        "user_id": user_id,
-                        **profile_update,  # Use profile_update which has img_url mapped from avatar_url
-                        "created_at": "now()",
-                        "updated_at": "now()"
-                    }).execute()
-                
-                logger.info(f"✅ Supabase operation completed: {len(response.data) if response.data else 0} rows affected")
-                
-                # Return the updated profile data
-                if response.data and len(response.data) > 0:
-                    profile_data = response.data[0].copy()
-                    # Remove system columns and user_id
-                    profile_data.pop("id", None)
-                    profile_data.pop("user_id", None)
-                    profile_data.pop("created_at", None)
-                    profile_data.pop("updated_at", None)
-                    logger.info(f"✅ Returning updated profile data: {len(profile_data)} fields")
-                    return profile_data
-                logger.warning("⚠️ No data returned from Supabase, returning original profile")
-                return profile
-            except Exception as update_error:
-                error_str = str(update_error)
-                # Check if it's a JWT expiration error during update/insert
-                if "JWT expired" in error_str or "PGRST303" in error_str:
-                    logger.error(f"❌ JWT expired error during update/insert! Attempting to recreate client and retry...")
-                    try:
-                        # Recreate client and retry the operation
-                        fresh_client = create_client(
-                            settings.SUPABASE_URL,
-                            settings.SUPABASE_SERVICE_ROLE_KEY
-                        )
-                        if existing_profile.data and len(existing_profile.data) > 0:
-                            response = fresh_client.table("user_profiles").update({
-                                **profile_update,
-                                "updated_at": "now()"
-                            }).eq("user_id", user_id).execute()
-                        else:
-                            response = fresh_client.table("user_profiles").insert({
-                                "user_id": user_id,
-                                **profile_update,
-                                "created_at": "now()",
-                                "updated_at": "now()"
-                            }).execute()
-                        
-                        logger.info(f"✅ Retry succeeded: {len(response.data) if response.data else 0} rows affected")
-                        
-                        if response.data and len(response.data) > 0:
-                            profile_data = response.data[0].copy()
-                            profile_data.pop("id", None)
-                            profile_data.pop("user_id", None)
-                            profile_data.pop("created_at", None)
-                            profile_data.pop("updated_at", None)
-                            logger.info(f"✅ Returning updated profile data: {len(profile_data)} fields")
-                            return profile_data
-                        logger.warning("⚠️ No data returned from Supabase after retry, returning original profile")
-                        return profile
-                    except Exception as retry_error:
-                        logger.error(f"❌ Retry with fresh client also failed: {retry_error}")
-                        logger.warning("⚠️ Update returned None, returning original profile data")
-                        return None
-                else:
-                    # Re-raise non-JWT errors
-                    raise
-        except Exception as e:
-            logger.error(f"❌ Supabase update user profile error: {e}")
-            logger.warning("⚠️ Update returned None, returning original profile data")
-=======
-                existing_profile = client.table("user_profiles").select("*").eq("user_id", user_id).execute()
-            except Exception as query_error:
-                logger.error(f"Database query error (columns may not exist): {query_error}")
+                logger.error(f"❌ Database query error (columns may not exist): {query_error}")
                 # Try to create the profile anyway
                 existing_profile = type('obj', (object,), {'data': []})()
             
             if existing_profile.data and len(existing_profile.data) > 0:
                 # Profile exists, update it
+                logger.info("🔄 Profile exists, updating...")
                 response = client.table("user_profiles").update({
                     **profile_update,  # Use profile_update which has img_url mapped from avatar_url
                     "updated_at": "now()"
                 }).eq("user_id", user_id).execute()
             else:
                 # Profile doesn't exist, create it
+                logger.info("✨ Profile doesn't exist, creating new...")
                 response = client.table("user_profiles").insert({
                     "user_id": user_id,
                     **profile_update,  # Use profile_update which has img_url mapped from avatar_url
                     "created_at": "now()",
                     "updated_at": "now()"
                 }).execute()
+            
+            logger.info(f"✅ Supabase operation completed: {len(response.data) if response.data else 0} rows affected")
             
             # Return the updated profile data
             if response.data and len(response.data) > 0:
@@ -671,11 +544,12 @@
                 profile_data.pop("user_id", None)
                 profile_data.pop("created_at", None)
                 profile_data.pop("updated_at", None)
+                logger.info(f"✅ Returning updated profile data: {len(profile_data)} fields")
                 return profile_data
+            logger.warning("⚠️ No data returned from Supabase, returning original profile")
             return profile
         except Exception as e:
-            logger.error(f"Supabase update user profile error: {e}", exc_info=True)
->>>>>>> 96812131
+            logger.error(f"❌ Supabase update user profile error: {e}")
             return None
     
     async def get_user_emergency(self, user_id: str, user_token: Optional[str] = None) -> Optional[Dict[str, Any]]:
